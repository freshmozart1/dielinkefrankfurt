--- conflicted
+++ resolved
@@ -8,7 +8,6 @@
   formData: FormData,
   method: 'POST' | 'PUT' = 'POST'
 ): Promise<Response> {
-<<<<<<< HEAD
   const response = await fetch(endpoint, {
     method,
     body: formData
@@ -36,39 +35,6 @@
       const errorJson = JSON.parse(errorText);
       if (errorJson.error) {
         errorMessage = errorJson.error;
-=======
-  console.log(`[SubmitForm] Starting ${method} request to ${endpoint}`);
-
-  try {
-    const response = await fetch(endpoint, {
-      method,
-      body: formData
-    });
-
-    console.log('[SubmitForm] Fetch completed', {
-      status: response.status,
-      ok: response.ok,
-      statusText: response.statusText
-    });
-
-    if (!response.ok) {
-      const errorText = await response.text();
-      console.error('[SubmitForm] Server returned error response', {
-        status: response.status,
-        statusText: response.statusText,
-        errorText: errorText.substring(0, 200) // Log first 200 chars
-      });
-
-      let errorMessage = 'Übermittlung fehlgeschlagen. Bitte versuchen Sie es erneut.';
-
-      try {
-        const errorJson = JSON.parse(errorText);
-        if (errorJson.error) {
-          errorMessage = errorJson.error;
-        }
-      } catch {
-        // Use default error message if JSON parsing fails
->>>>>>> 2a652921
       }
 
       throw new Error(errorMessage);
